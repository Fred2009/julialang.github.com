--- conflicted
+++ resolved
@@ -9,7 +9,7 @@
 
 ## Improved code-generation for un-inferred code
 
-Currently the quality (perfomance) of generated code does not degrade particularly gracefully as the quality of type-inference degrades. There are a number of difference projects possible here. Some example optimization opportunities include:
+Currently the quality (performance) of generated code does not degrade particularly gracefully as the quality of type-inference degrades. There are a number of different projects possible here. Some example optimization opportunities include:
 
 - Calling convention for varargs functions (https://github.com/JuliaLang/julia/issues/5402)
 - Call-site splatting optimizations (https://github.com/JuliaLang/julia/issues/13359)
@@ -17,7 +17,7 @@
 - More calling conventions, permitting improved performance (unboxed argument passing) when the direct method target is not known
 - Value domination and liveness analysis for optimizing stack space and gc-root allocation
 
-**Recommended Skills**: Experience with reading LLVM IR or assembly. An understanding of formal logic and using it develop improved code transformations.
+**Recommended Skills**: Experience with reading LLVM IR or assembly. An understanding of formal logic and using it to develop improved code transformations.
 
 **Mentors**: [Jameson Nash](https://github.com/vtjnash)
 
@@ -27,13 +27,12 @@
 
 **Expected Results**: Initiate replacement of the `Nullable{T}` with an implementation based around `Union{T, Void}` and `Union{Some{T}, Void}`.
 
-**Recommended Skills**: Experience with performance testing and Julia. Experience with data analysis also a big advantage.
+**Recommended Skills**: Experience with performance testing and Julia. Experience with data analysis involving missing values also a big advantage.
 
 **Mentors**: [Jameson Nash](https://github.com/vtjnash)
 
 ## Thread-safety
 
-<<<<<<< HEAD
 There are many remaining components that need to be updated to use thread-safe algorithms before Julia's threading will be stable for general usage. Some basic data-structures (such as the TypeMap) are missing correct RCU and memory barriers to ensure race-free answers. IO is also currently unavailable for multi-threaded code. The `realloc` operation for arrays (i.e. `resize!`) may be more reliable if it was implemented using RCU `malloc` (delaying the free until a gc-safepoint has been reached on all threads).
 
 **Expected Results**: Demonstrate that a program that fails at the beginning of the summer can now run to completion, or show what remains to be fixed to get it working. Start a test framework to help find bugs and race conditions in the current implementation, and to detect future regressions in multi-threading behavior.
@@ -52,7 +51,4 @@
 
 **Recommended Skills**: Experience with Julia's C runtime.
 
-**Mentors**: [Keno Fischer](https://github.com/Keno), [Yichao Yu](https://github.com/yuyichao)
-=======
-**Mentors**: [Jameson Nash](https://github.com/vtjnash), [Yichao Yu](https://github.com/yuyichao)
->>>>>>> 8579912d
+**Mentors**: [Keno Fischer](https://github.com/Keno), [Yichao Yu](https://github.com/yuyichao)