---
layout: default
title:  DiffEq Projects – Summer of Code
---

{% include toc.html %}

For all these projects, [Chris Rackauckas](https://github.com/ChrisRackauckas/) is a potential mentor. Recommended skills are any experience solving differential equations, or with numerical methods more generally.

## DiffEq-specific differentiation library to ease development of fast native stiff solvers

Methods for solving stiff differential equations and differential algebraic equations
(DAEs) are composed of similar calculus objects: gradients, Jacobians, etc. However,
not only are these objects common, but there are also very common use patterns.
For example, the quantity `(M - gamma*J)^(-1)`, (where `M` is a mass matrix, `J`
is the Jacobian, and `gamma` is a constant), is found in Rosenbrock methods,
Newton solvers for implicit Runge-Kutta methods, and update equations for
implicit multistep methods. However, the current setup requires that every solver
implements these functions on their own, leaving the chosen options and optimizations
as repeated work throughout the ecosystem.

The goal would be to create a library which exposes many different options
for computing these quantities to allow for easier development of native solvers.
Specifically, [ParameterizedFunctions.jl](https://github.com/JuliaDiffEq/ParameterizedFunctions.jl)
symbolically computes explicit functions for these quantities in many cases,
and the user can also specify the functions. But if no function is found,
then the library functions can provide fallbacks using
[ForwardDiff.jl](https://github.com/JuliaDiff/ForwardDiff.jl)
and [ReverseDiff.jl](https://github.com/JuliaDiff/ReverseDiff.jl) for autodifferentiation,
and [Calculus.jl](https://github.com/johnmyleswhite/Calculus.jl) for a fallback
when numerical differentiation most be used. Using the traits provided by
[DiffEqBase.jl](https://github.com/JuliaDiffEq/DiffEqBase.jl), this can all be
implemented with zero runtime overhead, utilizing Julia's JIT compiler to choose the
correct method at compile-time.

Students who take on this project will encounter and utilize many of the core
tools for scientific computing in Julia, and the result will be a very useful
library for all differential equation solvers.

For more details, see
[the following issue](https://github.com/JuliaDiffEq/DiffEqDiffTools.jl/issues/1).

**Recommended Skills**: Familiarity with multivariable calculus (Jacobians).

**Expected Results**: A high-performance backend library for native differential equation solvers.

<<<<<<< HEAD
**Recommended Skills**: Experience with differential equation solvers, familiarity with packages in JuliaDiffEq organization.

**Mentors**: Chris Rackauckas
=======
**Mentors**: [Chris Rackauckas](https://github.com/ChrisRackauckas)
>>>>>>> 239d85e5

## Natural syntax parsing and symbolic transformations of differential equations

[ParameterizedFunctions.jl](https://github.com/JuliaDiffEq/ParameterizedFunctions.jl)
is a component of the JuliaDiffEq ecosystem that allows for users to define differential
equations in a natural syntax (with parameters). The benefits of this setup are threefold:

- The existence of parameters allows for optimization / machine learning techniques
  to be applied to and learn parameters from data.
- The natural syntax allows [DifferentialEquations.jl Online](http://app.juliadiffeq.org/)
  to have a user-friendly programming-free frontend.
- The setup allows for [SymEngine.jl](https://github.com/symengine/SymEngine.jl)
  to symbolically calculate various mathematical objects to speed up the solvers.

However, the macros are currently only able to parse ordinary differential equations (ODEs)
and stochastic differential equations (SDEs). An extension to the language and parser
will need to be introduced in order to handle differential algebraic equations (DAEs)
and delay differential equations (DDEs). In addition, symbolic enhancements could
be applied to automatically lower the index of the DAEs and transform delay equations
into larger systems of ODEs, greatly increasing the amount of equations which can
be easily solved. Finally, this improved parser can be used to develop new pages
for DifferentialEquations.jl Online for solving DAEs and DDEs.

**Recommended Skills**: Some previous knowledge of parsing.

**Expected Results**: An improved parser within the macro which supports delay and algebraic differential equations.

<<<<<<< HEAD
**Recommended Skills**: Experience with differential equation solvers, familiarity with packages in JuliaDIffEq organization.

**Mentors**: Chris Rackauckas
=======
**Mentors**: [Chris Rackauckas](https://github.com/ChrisRackauckas)
>>>>>>> 239d85e5

## Native Julia solvers for ordinary differential equations and algebraic differential equations

Julia needs to have a full set of ordinary differential equations (ODE) and algebraic differential equation (DAE) solvers, as they are vital for numeric programming. There are many advantages to having a native Julia implementation, including the ability to use Julia-defined types (for things like arbitrary precision) and composability with other packages. A library of methods can be built for the common interface, seamlessly integrating with the other available methods. Possible families of methods to implement are:

- Exponential Runge-Kutta Methods
- Implicit-Explicit (IMEX) Runge-Kutta Methods
- Higher Order Rosenbrock Methods

**Recommended Skills**: Background knowledge in numerical analysis, numerical linear algebra, and the ability to write fast code.

**Expected Results**: A production-quality ODE/DAE solver package.

**Mentors**: [Chris Rackauckas](https://github.com/ChrisRackauckas)

## Expose the ARKODE methods of Sundials

In recent years, the popular Sundials library has added a suite of implicit-explicit Runge-Kutta methods for efficient solving of discretizations which commonly arise from PDEs. However, these new methods are not accessible from Sundials.jl. The goal of this project would be to expose the ARKODE solvers in [Sundials.jl](https://github.com/JuliaDiffEq/Sundials.jl) to the common JuliaDiffEq interface.

**Recommended Skills**: Background knowledge of C++.

**Expected Results**: An interface to the Sundials ARKODE methods in Sundials.jl.

**Mentors**: [Chris Rackauckas](https://github.com/ChrisRackauckas)

## Tools for global sensitivity analysis

Global Sensitivity Analysis is a popular tool to assess the affect that parameters have on a differential equation model. Global Sensitivity Analysis tools can be much more efficient than Local Sensitivity Analysis tools, and give a better view of how parameters affect the model in a more general sense. Julia currently has an implemention Local Sensitivity Analysis, but there is no method for Global Sensitivity Analysis. The goal of this project would be to implement methods like the Morris method in [DiffEqSensitivity.jl](https://github.com/JuliaDiffEq/DiffEqSensitivity.jl) which can be used with any differential equation solver on the common interface.

**Recommended Skills**: An understanding of how to use DifferentialEquations.jl to solve equations. 

**Expected Results**: Efficient functions for performing Global Sensitivity Analysis.

**Mentors**: [Chris Rackauckas](https://github.com/ChrisRackauckas)

## Machine learning for parameter estimation of differential equation models

Machine learning has become a popular tool for understanding data, but scientists typically want to use this data to better understand their differential equation-based models. The intersection between these two fields is parameter estimation. This is the idea of using techniques from machine learning in order to identify the values for model parameters from data. Currently, [DiffEqParamEstim.jl](https://github.com/JuliaDiffEq/DiffEqParamEstim.jl) shows how to link the differential equation solvers with the optimization packages for parameter estimation, but no link to machine learning tools have been created. The tools are all in place for this pairing between JuliaDiffEq and JuliaML.

**Recommended Skills**: Background knowledge of standard machine learning techniques and the usage of DifferentialEquations.jl

**Expected Results**: Modular tools for using JuliaML's libraries for parameter estimation of differential equations.

**Mentors**: [Chris Rackauckas](https://github.com/ChrisRackauckas)

## Bayesian estimation for parameters of differential equations

Bayesian estimation of parameters for differential equations is a popular technique since this outputs probability distributions for the underlying parameters. Julia's `ParameterizedFunction` makes it easy to solve differential equations with explicit parameters, and holds enough information to be used with [Stan.jl](https://github.com/goedman/Stan.jl). The purpose for this project is to create a function in [DiffEqParamEstim.jl](https://github.com/JuliaDiffEq/DiffEqParamEstim.jl) which translates the saved information of the model definition in a `ParameterizedFunction` to automatically write the input to Stan.jl, and tools for tweaking the inputs. Additionally, one can think about writing their own computational engine for Bayesian estimation using Julia-based tools like [Mocha.jl](https://github.com/pluskid/Mocha.jl), which would be able to use more of the JuliaDiffEq ecosystem.

**Recommended Skills**: Background knowledge in Bayesian estimation.

**Expected Results**: A function which takes in a `ParameterizedFunction` and performs parameter estimation using Stan.jl

**Mentors**: [Chris Rackauckas](https://github.com/ChrisRackauckas)

## Discretizations of partial differential equations

One of the major uses for differential equations solvers is for partial differential equations (PDEs). PDEs are solved by discretizing to create ODEs which are then solved using ODE solvers. However, in many cases a good understanding of the PDEs are required to perform this discretization and minimize the error. The purpose of this project is to produce a library with common PDE discretizations to make it easier for users to solve common PDEs.

**Recommended Skills**: Background knowledge in numerical methods for solving PDEs.

**Expected Results**: A production-quality PDE solver package for some common PDEs.

**Mentors**: [Chris Rackauckas](https://github.com/ChrisRackauckas)

<|MERGE_RESOLUTION|>--- conflicted
+++ resolved
@@ -4,8 +4,6 @@
 ---
 
 {% include toc.html %}
-
-For all these projects, [Chris Rackauckas](https://github.com/ChrisRackauckas/) is a potential mentor. Recommended skills are any experience solving differential equations, or with numerical methods more generally.
 
 ## DiffEq-specific differentiation library to ease development of fast native stiff solvers
 
@@ -44,13 +42,7 @@
 
 **Expected Results**: A high-performance backend library for native differential equation solvers.
 
-<<<<<<< HEAD
-**Recommended Skills**: Experience with differential equation solvers, familiarity with packages in JuliaDiffEq organization.
-
-**Mentors**: Chris Rackauckas
-=======
 **Mentors**: [Chris Rackauckas](https://github.com/ChrisRackauckas)
->>>>>>> 239d85e5
 
 ## Natural syntax parsing and symbolic transformations of differential equations
 
@@ -78,13 +70,7 @@
 
 **Expected Results**: An improved parser within the macro which supports delay and algebraic differential equations.
 
-<<<<<<< HEAD
-**Recommended Skills**: Experience with differential equation solvers, familiarity with packages in JuliaDIffEq organization.
-
-**Mentors**: Chris Rackauckas
-=======
 **Mentors**: [Chris Rackauckas](https://github.com/ChrisRackauckas)
->>>>>>> 239d85e5
 
 ## Native Julia solvers for ordinary differential equations and algebraic differential equations
 
