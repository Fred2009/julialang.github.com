---
layout: post
title:  "Upgrades to the REPL in Julia 0.6"
author: <a href="https://kristofferc.github.io/">Kristoffer Carlsson</a>
---

Since version 0.3, Julia has come with a command-line interface — a [REPL](https://en.wikipedia.org/wiki/Read%E2%80%93eval%E2%80%93print_loop)
 — that is completely written in Julia ([PR #6270](https://github.com/JuliaLang/julia/pull/6270)).
Among other features, the REPL provides code completion, history with reverse search, and a rich set of customizable key bindings. (See the [Interacting with Julia](http://docs.julialang.org/en/stable/manual/interacting-with-julia/) part of the manual for the REPL documentation.)
Even so, the REPL in Julia 0.6 includes quite a few new visual tweaks and features.
In this blog post, we look into some of these changes and customizations to the Julia REPL, available in 0.6.

## Prompt pasting

It is quite common (as in the Julia manual and in subsequent code blocks of this blog post) to write snippets of Julia code like they were copied straight from a REPL session, for example:

```julia
julia> f() = rand(10^6)
f (generic function with 1 method)

julia> @time f();
  0.052948 seconds (25.05 k allocations: 8.769 MiB)
```

If you wanted to try out this code in 0.5, you would typically copy the code into a text editor, remove the `julia> ` prompt, remove the output, and then finally have code that looked like:

```julia
f() = rand(10^6);

@time f();
```

which could then be pasted back into the REPL to be executed.
In 0.6, the REPL comes with a feature called *prompt pasting* by which a pasted expression starting with `julia> ` automatically has prompts and eventual output scrubbed before being executed.
If you have a 0.6 REPL currently at hand, you can try to copy and paste the example with the prompt and output above directly into the REPL and you will see that it works in exactly the same way as if we had manually removed them.

Unfortunately, for technical reasons (no support for bracket pasting), this feature does not work in the standard cmd-terminal on Windows.
There are, however, multiple alternative terminal emulators on Windows that do support this, e.g. [Console2](https://sourceforge.net/projects/console/) or [Cygwin](https://www.cygwin.com/).

## Printing of stack traces

When an error occurs, the REPL prints the exception that was thrown along with a [stack trace](https://en.wikipedia.org/wiki/Stack_trace): a list tracing back through the sequence of function calls and source code lines that were being executed when the error occurred.
In previous versions of Julia, the stack trace might omit some function calls that were [inlined](https://en.wikipedia.org/wiki/Inline_expansion), making it harder to understand.
In Julia 0.6, the stack trace includes function calls that were inlined.
Unfortunately, in combination with the Julia idiom of breaking complex tasks into many smaller functions, this can sometimes lead to long stack traces.
Furthermore, the stack trace includes the type signature of the methods being called, but these type signatures can sometime be quite verbose (e.g. for union types or types taking many parameters).
Julia 0.6 greatly improves the readability of this output by coloration, numbering, and interactive features described below.

In earlier Julia versions, stack traces were printed without much structure.
Everything was printed in bold red which made it a bit difficult to find the information one was looking for.
As an example, here is a screenshot from an error thrown on 0.5:

![Stacktrace in 0.5](/images/blog/2017-02-24-repl0.6/0.5stacktrace.png)

Finding the relevant information can be quite difficult, especially the file name and line numbers since they are not aligned in any way.
In 0.6, this is what is currently shown for the same error:

![Stacktrace in 0.6](/images/blog/2017-02-24-repl0.6/0.6stacktrace.png)

As can be seen, stack trace presentation has improved significantly: Stack traces no longer print in red, while associated error messages continue to print in red.
Stack traces also no longer print entirely in bold; only function names and line information now appear in bold.
<<<<<<< HEAD
These changes visually separate the most frequently sought information (the associated error message, function names and line information) from the surrounding text, making that information much easier to pick out.
Additionally, each stack frame in the stack trace prints numbered, making individual stack frames easier to refer to.
(Apart from these changes to stack trace presentation, `BoundsErrors` no longer display with the associated collection's contents, decreasing visual noise.)
Furthermore, you can now customize stack frame function and line information print colors by setting the environment variables `JULIA_STACKFRAME_FUNCTION_COLOR` and `JULIA_STACKFRAME_LINEINFO_COLOR` respectively.
=======
These changes visually separate the most-frequently sought information (the associated error message, and function names and line information) from the surrounding text, making that information much easier to pick out.
Additionally, each stack frame in the stacktrace prints numbered, making individual stack frames easier to refer to.
(Apart from these changes to stacktrace presentation, BoundsErrors no longer display with the associated collection's contents, decreasing visual noise.)
"Furthermore, you can now customize the colors of the stack frame functions and line information by setting the environment variables `JULIA_STACKFRAME_FUNCTION_COLOR` and `JULIA_STACKFRAME_LINEINFO_COLOR` respectively.
>>>>>>> 043cdaaa
For example, setting

```julia
julia> ENV["JULIA_STACKFRAME_LINEINFO_COLOR"] = :cyan;

julia> ENV["JULIA_STACKFRAME_FUNCTION_COLOR"] = :yellow;
```

and rerunning the example above yields

![Stacktrace in 0.6 with configured colors](/images/blog/2017-02-24-repl0.6/0.6stacktrace_conf.png)

In addition to the visual changes to the stack trace, there is also a new interactive feature, possible now that we can refer to stack frames by number.
After a stack trace has been printed, you can simply enter the number of one of the stack frames in the REPL, press `CTRL + Q` and the file will be opened in
an editor at the line number corresponding to that stack frame.
To set the editor, use the environment variable `EDITOR`, for example `ENV["EDITOR"] = "subl"` for the Sublime Text editor.
This can be used when you quickly want to fix a typo or just to jump around with the editor in the call stack.
Note that it is currently not possible to open the location of a stack frame that refers to code directly evaluated in the REPL.

## More colors

<<<<<<< HEAD
While not strictly related to the REPL, it is still within the scope of this post to describe some of the changes made to the color printing functionalities in Julia 0.6
Previously, it was only possible to use 8 colors for printing (see `help?> Base.text_colors`) by using the function `print_with_color`,
=======
While not strictly related to the REPL, it is still within the scope of this blogpost to describe some of the changes made to the color printing functionalities in Julia 0.6.
Previously, it was only possible to use 8 colors for printing (see `help?> Base.text_colors`) by using the function `print_with_color`.
>>>>>>> 043cdaaa
In 0.6, light versions of these colors (prefixed by `light_`) are also supported, increasing the number of named colors to 16.
In addition, an integer between 0 and 255 can now be used as a color (see [this chart](https://commons.wikimedia.org/wiki/File:Xterm_256color_chart.svg) for a reference).
These new colors are possible to use wherever an option previously existed to change the color of some element in the REPL.
Another change is that, by default, the function `print_with_color` no longer prints in bold; instead a new keyword argument `bold::Bool` was introduced that controls this.

Some examples of this functionality are given in the figure below:

![Colors in 0.6](/images/blog/2017-02-24-repl0.6/0.6colors.png)

## Default style of input/output text

Previously, the default style of entered code and shown objects in the REPL was bold; this was changed in 0.6 to instead use standard "light" text.
However, as the example below shows, it is possible to change this back to bold, or to any other color:

![Input/output text colors in 0.6](/images/blog/2017-02-24-repl0.6/0.6input_output_conf.png)

## Taking REPL-customization even further

<<<<<<< HEAD
If you would like to take the REPL customization even further, I would recommend taking a look at the [`OhMyREPL`](https://github.com/KristofferC/OhMyREPL.julia) package (author of this blog post is also author of that package).
Some of the features described in this blog post were upstreamed to Base Julia from that package, but for now, some more advanced features, like syntax highlighting, matching bracket highlighting and customization of input/output prompts, still live in that package.

## Acknowledgments

Thanks to Sacha Verweij, Steven G. Johnson, Tony Kelman and Alex Arslan for valuable comments and suggestions.
=======
If you would like to take REPL customization even further, I would encourage you to take a look at the [`OhMyREPL`](https://github.com/KristofferC/OhMyREPL.julia) package (author of this blog post is also author of that package).
Some of the features described in this blog post were upstreamed to Base Julia from that package, but for now, some of the more advanced features, like syntax highlighting, matching bracket highlighting and customization of input/output prompts, still live only in that package.
>>>>>>> 043cdaaa
<|MERGE_RESOLUTION|>--- conflicted
+++ resolved
@@ -59,17 +59,11 @@
 
 As can be seen, stack trace presentation has improved significantly: Stack traces no longer print in red, while associated error messages continue to print in red.
 Stack traces also no longer print entirely in bold; only function names and line information now appear in bold.
-<<<<<<< HEAD
 These changes visually separate the most frequently sought information (the associated error message, function names and line information) from the surrounding text, making that information much easier to pick out.
 Additionally, each stack frame in the stack trace prints numbered, making individual stack frames easier to refer to.
 (Apart from these changes to stack trace presentation, `BoundsErrors` no longer display with the associated collection's contents, decreasing visual noise.)
 Furthermore, you can now customize stack frame function and line information print colors by setting the environment variables `JULIA_STACKFRAME_FUNCTION_COLOR` and `JULIA_STACKFRAME_LINEINFO_COLOR` respectively.
-=======
-These changes visually separate the most-frequently sought information (the associated error message, and function names and line information) from the surrounding text, making that information much easier to pick out.
-Additionally, each stack frame in the stacktrace prints numbered, making individual stack frames easier to refer to.
-(Apart from these changes to stacktrace presentation, BoundsErrors no longer display with the associated collection's contents, decreasing visual noise.)
-"Furthermore, you can now customize the colors of the stack frame functions and line information by setting the environment variables `JULIA_STACKFRAME_FUNCTION_COLOR` and `JULIA_STACKFRAME_LINEINFO_COLOR` respectively.
->>>>>>> 043cdaaa
+
 For example, setting
 
 ```julia
@@ -91,13 +85,9 @@
 
 ## More colors
 
-<<<<<<< HEAD
+
 While not strictly related to the REPL, it is still within the scope of this post to describe some of the changes made to the color printing functionalities in Julia 0.6
 Previously, it was only possible to use 8 colors for printing (see `help?> Base.text_colors`) by using the function `print_with_color`,
-=======
-While not strictly related to the REPL, it is still within the scope of this blogpost to describe some of the changes made to the color printing functionalities in Julia 0.6.
-Previously, it was only possible to use 8 colors for printing (see `help?> Base.text_colors`) by using the function `print_with_color`.
->>>>>>> 043cdaaa
 In 0.6, light versions of these colors (prefixed by `light_`) are also supported, increasing the number of named colors to 16.
 In addition, an integer between 0 and 255 can now be used as a color (see [this chart](https://commons.wikimedia.org/wiki/File:Xterm_256color_chart.svg) for a reference).
 These new colors are possible to use wherever an option previously existed to change the color of some element in the REPL.
@@ -116,14 +106,9 @@
 
 ## Taking REPL-customization even further
 
-<<<<<<< HEAD
-If you would like to take the REPL customization even further, I would recommend taking a look at the [`OhMyREPL`](https://github.com/KristofferC/OhMyREPL.julia) package (author of this blog post is also author of that package).
-Some of the features described in this blog post were upstreamed to Base Julia from that package, but for now, some more advanced features, like syntax highlighting, matching bracket highlighting and customization of input/output prompts, still live in that package.
+If you would like to take REPL customization even further, I would encourage you to take a look at the [`OhMyREPL`](https://github.com/KristofferC/OhMyREPL.julia) package (author of this blog post is also author of that package).
+Some of the features described in this blog post were upstreamed to Base Julia from that package, but for now, some of the more advanced features, like syntax highlighting, matching bracket highlighting and customization of input/output prompts, still live only in that package.
 
 ## Acknowledgments
 
-Thanks to Sacha Verweij, Steven G. Johnson, Tony Kelman and Alex Arslan for valuable comments and suggestions.
-=======
-If you would like to take REPL customization even further, I would encourage you to take a look at the [`OhMyREPL`](https://github.com/KristofferC/OhMyREPL.julia) package (author of this blog post is also author of that package).
-Some of the features described in this blog post were upstreamed to Base Julia from that package, but for now, some of the more advanced features, like syntax highlighting, matching bracket highlighting and customization of input/output prompts, still live only in that package.
->>>>>>> 043cdaaa
+Thanks to Sacha Verweij, Steven G. Johnson, Tony Kelman and Alex Arslan for valuable comments and suggestions.